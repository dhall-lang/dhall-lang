--- conflicted
+++ resolved
@@ -331,19 +331,11 @@
         ∀(xs : List { _1 : a, _2 : b }) →
           { _1 : List a, _2 : List b }
     , zip :
-<<<<<<< HEAD
-        ∀(a : Type) →
-        ∀(xa : List a) →
+        ∀(a : Type) →
+        ∀(xs : List a) →
         ∀(b : Type) →
-        ∀(xb : List b) →
+        ∀(ys : List b) →
           List { _1 : a, _2 : b }
-=======
-          ∀(a : Type)
-        → ∀(xs : List a)
-        → ∀(b : Type)
-        → ∀(ys : List b)
-        → List { _1 : a, _2 : b }
->>>>>>> 1cbc2b89
     }
 , Location : { Type : Type }
 , Map :
