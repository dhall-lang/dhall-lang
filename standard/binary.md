# Binary semantics

This document formalizes the semantics for encoding and decoding Dhall
expressions to and from a binary representation

* [Motivation](#motivation)
* [CBOR](#cbor)
* [CBOR expressions](#cbor-expressions)
* [Encoding judgment](#encoding-judgment)
    * [Variables](#variables)
    * [Built-in constants](#built-in-constants)
    * [Function application](#function-application)
    * [Functions](#functions)
    * [Operators](#operators)
    * [`List`](#list)
    * [`Optional`](#optional)
    * [`merge`-expressions](#merge-expressions)
    * [Records](#records)
    * [Unions](#unions)
    * [`Bool`](#bool)
    * [`Natural`](#natural)
    * [`Integer`](#integer)
    * [`Double`](#double)
    * [`Text`](#text)
    * [Imports](#imports)
    * [`let`-expressions](#let-expressions)
    * [Type annotations](#type-annotations)
* [Decoding judgment](#decoding-judgment)
    * [Built-in constants](#built-in-constants-1)
    * [Variables](#variables-1)
    * [Function application](#function-application-1)
    * [Functions](#functions-1)
    * [Operators](#operators-1)
    * [`List`](#list-1)
    * [`Optional`](#optional-1)
    * [`merge`-expressions](#merge-expressions-1)
    * [Records](#records-1)
    * [Unions](#unions-1)
    * [`Bool`](#bool-1)
    * [`Natural`](#natural-1)
    * [`Integer`](#integer-1)
    * [`Double`](#double-1)
    * [`Text`](#text-1)
    * [Imports](#imports-1)
    * [`let`-expressions](#let-expressions-1)
    * [Type annotations](#type-annotations-1)

## Motivation

Dhall's import system requires a standard way to convert expressions to and from
a binary representation, for two reasons:

* Users can import expressions protected by a "semantic integrity check",
  which is a SHA-256 hash of the binary representation of an expression's
  normal form

* Interpreters can locally cache imported expressions if the user protects them
  with a semantic integrity check.  The local cache stores expressions using
  the SHA-256 hash as the lookup key and the binary representation of the
  expression as the cached value.

## CBOR

Dhall's semantics for binary serialization are defined in terms of the
Concise Binary Object Representation (CBOR)
([RFC 7049](https://tools.ietf.org/html/rfc7049)).  This section first specifies
a simplified grammar for the subset of CBOR that Dhall uses
(i.e. "CBOR expressions") and then specifies how to convert Dhall expressions to
and from these CBOR expressions.

The `encode` judgments in this section specify how to convert a Dhall
expression to a CBOR expression.  Once you have a CBOR expression you can
serialize that CBOR expression to a binary representation according to RFC 7049.

The `decode` judgments in this section specify how to convert a CBOR
expression to a Dhall expression.  Once you deserialize a CBOR expression from
a binary representation then you can further decode that CBOR expression to a
Dhall expression.

For efficiency reasons, an implementation MAY elect to not go through an
intermediate CBOR expression and instead serialize to or deserialize from the
binary representation directly.  These semantics only specify how to perform the
conversion through an intermediate CBOR expression for simplicity.

## CBOR expressions

The following notation will be used for CBOR expressions in serialization
judgments:

```
e =   n              ; Unsigned integer    (Section 2.1, Major type = 0)
  /  -n              ; Negative integer    (Section 2.1, Major type = 1)
  /  "…"             ; Text                (Section 2.1, Major type = 3)
  /  [ e, es… ]      ; Heterogeneous array (Section 2.1, Major type = 4)
  /  { e = e, es… }  ; Heterogeneous map   (Section 2.1, Major type = 5)
  /  False           ; False               (Section 2.3, Value = 20)
  /  True            ; True                (Section 2.3, Value = 21)
  /  null            ; Null                (Section 2.3, Value = 22)
  /  n.n_h           ; Half float          (Section 2.3, Value = 25)
  /  n.n_s           ; Single float        (Section 2.3, Value = 26)
  /  n.n             ; Double float        (Section 2.3, Value = 27)
  /  nn              ; Unsigned bignum     (Section 2.4, Tag = 2)
  / -nn              ; Negative bignum     (Section 2.4, Tag = 3)
```

## Encoding judgment

You can encode an untagged Dhall expression using the following judgment:

    encode(dhall) = cbor

... where:

* `dhall` (the input) is a Dhall expression
* `cbor` (the output) is a CBOR expression

The encoding logic includes several optimizations for more compactly encoding
expressions that are fully resolved and αβ-normalized because expressions are
fully interpreted before they are hashed or cached.  For example, the encoding
uses tags less than 24 for language features that survive both import resolution
and normalization (such as a function type) since those tags fit in one byte.
Language features that don't survive full interpretation (such as a `let`
expression or an import) use tags of 24 or above.  Similarly, the encoding using
a more compact representation for variables named `_` because no other variable
names remain after α-normalization.

Do not construe these optimizations to mean that you need to resolve imports
or αβ-normalize expressions.  You may encode or decode expressions that have
not been resolved in any way.

### Variables

The binary representation encodes variables as compactly as possible, because:

* Variables occur frequently in Dhall expressions
* Built-in constants occur frequently and they are encoded as free variables

Encode a variable named `"_"` as its index, using the smallest numeric
representation available:


    ───────────────────  ; n < 2^64
    encode(_@n) = n


    ────────────────────  ; 2^64 <= n
    encode(_@n) = nn


This optimization takes advantage of the fact that α-normalized expressions
only use variables named `_`.  Encoding an α-normalized expression is equivalent
to using De-Bruijn indices to label variables.

The reason for this optimization is because expressions are commonly
α-normalized before encoding them, such as when computing their semantic
integrity check and also when caching them.

Encode a variable that is not named `"_"` with an index of `0` as a naked CBOR
text string matching the variable's identifier:


    ─────────────────────  ; x ≠ "_"
    encode(x@0) = "x"


Otherwise encode a variable as a two-element CBOR array where the first element
is the identifier and the second element is the encoded index (using the
smallest numeric representation available):


    ────────────────────────────  ; n < 2^64
    encode(x@n) = [ "x", n ]


    ─────────────────────────────  ; 2^64 <= nn
    encode(x@n) = [ "x", nn ]


### Built-in constants

Encode all built-in constants (except boolean values) as free variables of the
same name with an index of 0, which is equivalent to encoding them as a naked
string matching their identifier.


    ───────────────────────────────────────────
    encode(Natural/build) = "Natural/build"


    ─────────────────────────────────────────
    encode(Natural/fold) = "Natural/fold"


    ─────────────────────────────────────────────
    encode(Natural/isZero) = "Natural/isZero"


    ─────────────────────────────────────────
    encode(Natural/even) = "Natural/even"


    ───────────────────────────────────────
    encode(Natural/odd) = "Natural/odd"


    ───────────────────────────────────────────────────
    encode(Natural/toInteger) = "Natural/toInteger"


    ─────────────────────────────────────────
    encode(Natural/show) = "Natural/show"


    ─────────────────────────────────────────────────
    encode(Integer/toDouble) = "Integer/toDouble"


    ─────────────────────────────────────────
    encode(Integer/show) = "Integer/show"


    ───────────────────────────────────────
    encode(Double/show) = "Double/show"


    ─────────────────────────────────────
    encode(List/build) = "List/build"


    ───────────────────────────────────
    encode(List/fold) = "List/fold"


    ───────────────────────────────────────
    encode(List/length) = "List/length"


    ───────────────────────────────────
    encode(List/head) = "List/head"


    ───────────────────────────────────
    encode(List/last) = "List/last"


    ─────────────────────────────────────────
    encode(List/indexed) = "List/indexed"


    ─────────────────────────────────────────
    encode(List/reverse) = "List/reverse"


    ───────────────────────────────────────────
    encode(Optional/fold) = "Optional/fold"


    ─────────────────────────────────────────────
    encode(Optional/build) = "Optional/build"


    ───────────────────────────────
    encode(Text/show) = "Text/show"


    ─────────────────────────
    encode(Bool) = "Bool"


    ─────────────────────────────────
    encode(Optional) = "Optional"


    ─────────────────────────
    encode(None) = "None"


    ───────────────────────────────
    encode(Natural) = "Natural"


    ───────────────────────────────
    encode(Integer) = "Integer"


    ─────────────────────────────
    encode(Double) = "Double"


    ─────────────────────────
    encode(Text) = "Text"


    ─────────────────────────
    encode(List) = "List"


    ─────────────────────────
    encode(Type) = "Type"


    ─────────────────────────
    encode(Kind) = "Kind"


    ─────────────────────────
    encode(Sort) = "Sort"


### Function application

Function application is encoded as a heterogeneous array where a function
applied to multiple arguments is stored within a single array:


    encode(f₀) = f₁   encode(a₀) = a₁   encode(b₀) = b₁   …
    ───────────────────────────────────────────────────────────────────
    encode(f₀ a₀ b₀ …) = [ 0, f₁, a₁, b₁, … ]


### Functions

Functions that bind variables named `_` have a more compact representation:


    encode(A₀) = A₁   encode(b₀) = b₁
    ──────────────────────────────────────────
    encode(λ(_ : A₀) → b₀) = [ 1, A₁, b₁ ]


... than functions that bind variables of other names:


    encode(A₀) = A₁   encode(b₀) = b₁
    ───────────────────────────────────────────────  ; x ≠ "_"
    encode(λ(x : A₀) → b₀) = [ 1, "x", A₁, b₁ ]


Function types that bind variables named `_` also have a more compact
representation:


    encode(A₀) = A₁   encode(B₀) = B₁
    ──────────────────────────────────────────
    encode(∀(_ : A₀) → B₀) = [ 2, A₁, B₁ ]


... than function types that bind variables of other names:


    encode(A₀) = A₁   encode(B₀) = B₁
    ───────────────────────────────────────────────  ; x ≠ "_"
    encode(∀(x : A₀) → B₀) = [ 2, "x", A₁, B₁ ]


### Operators

Operators are encoded as integer tags alongside their two arguments:


    encode(l₀) = l₁   encode(r₀) = r₁
    ─────────────────────────────────────────
    encode(l₀ || r₀) = [ 3, 0, l₁, r₁ ]


    encode(l₀) = l₁   encode(r₀) = r₁
    ─────────────────────────────────────────
    encode(l₀ && r₀) = [ 3, 1, l₁, r₁ ]


    encode(l₀) = l₁   encode(r₀) = r₁
    ─────────────────────────────────────────
    encode(l₀ == r₀) = [ 3, 2, l₁, r₁ ]


    encode(l₀) = l₁   encode(r₀) = r₁
    ─────────────────────────────────────────
    encode(l₀ != r₀) = [ 3, 3, l₁, r₁ ]


    encode(l₀) = l₁   encode(r₀) = r₁
    ─────────────────────────────────────────
    encode(l₀ + r₀) = [ 3, 4, l₁, r₁ ]


    encode(l₀) = l₁   encode(r₀) = r₁
    ─────────────────────────────────────────
    encode(l₀ * r₀) = [ 3, 5, l₁, r₁ ]


    encode(l₀) = l₁   encode(r₀) = r₁
    ─────────────────────────────────────────
    encode(l₀ ++ r₀) = [ 3, 6, l₁, r₁ ]


    encode(l₀) = l₁   encode(r₀) = r₁
    ─────────────────────────────────────────
    encode(l₀ # r₀) = [ 3, 7, l₁, r₁ ]


    encode(l₀) = l₁   encode(r₀) = r₁
    ─────────────────────────────────────────
    encode(l₀ ∧ r₀) = [ 3, 8, l₁, r₁ ]


    encode(l₀) = l₁   encode(r₀) = r₁
    ─────────────────────────────────────────
    encode(l₀ ⫽ r₀) = [ 3, 9, l₁, r₁ ]


    encode(l₀) = l₁   encode(r₀) = r₁
    ─────────────────────────────────────────
    encode(l₀ ⩓ r₀) = [ 3, 10, l₁, r₁ ]


    encode(l₀) = l₁   encode(r₀) = r₁
    ─────────────────────────────────────────
    encode(l₀ ? r₀) = [ 3, 11, l₁, r₁ ]


### `List`

Empty `List`s only store their type:


    encode(T₀) = T₁
    ────────────────────────────────────
    encode([] : List T₀) = [ 4, T₁ ]


Non-empty `List`s don't store their type, but do store their elements inline:


    encode(a₀) = a₁   encode(b₀) = b₁
    ──────────────────────────────────────────────────
    encode([ a₀, b₀, … ]) = [ 4, null, a₁, b₁, … ]


### `Optional`

Empty `Optional` literals using the legacy `List`-like syntax only store their
type:


    encode(T₀) = T₁
    ────────────────────────────────────────
    encode([] : Optional T₀) = [ 5, T₁ ]


Non-empty `Optional` literals store the type (if present) and their value:


    encode(t₀) = t₁   encode(T₀) = T₁
    ────────────────────────────────────────────────
    encode([ t₀ ] : Optional T₀) = [ 5, T₁, t₁ ]


    encode(t₀) = t₁
    ─────────────────────────────────────
    encode(Some t₀) = [ 5, null, t₁ ]


### `merge` expressions

`merge` expressions differ in their encoding depending on whether or not they
have a type annotation:


    encode(t₀) = t₁   encode(u₀) = u₁
    ─────────────────────────────────────────
    encode(merge t₀ u₀) = [ 6, t₁, u₁ ]


    encode(t₀) = t₁   encode(u₀) = u₁   encode(T₀) = T₁
    ───────────────────────────────────────────────────────────────
    encode(merge t₀ u₀ : T₀) = [ 6, t₁, u₁, T₁ ]


### Records

Dhall record types translate to CBOR maps:


    encode(T₀) = T₁   …
    ──────────────────────────────────────────────────
    encode({ x : T₀, … }) = [ 7, { "x" = T₁, … } ]


Dhall record literals translate to CBOR maps:


    encode(t₀) = t₁   …
    ──────────────────────────────────────────────────
    encode({ x = t₀, … }) = [ 8, { "x" = t₁, … } ]


Note: the record fields should be sorted before translating them to CBOR maps.


Field access:


    encode(t₀) = t₁   …
    ─────────────────────────────────
    encode(t₀.x) = [ 9, t₁, "x" ]


... is encoded differently than record projection:


    encode(t₀) = t₁   …
    ────────────────────────────────────────────────────
    encode(t₀.{ x, y, … }) = [ 10, t₁, "x", "y", … ]


### Unions

Dhall union types translate to CBOR maps:


    encode(T₀) = T₁   …
    ────────────────────────────────────────────────────
    encode(< x : T₀ | … >) = [ 11, { "x" = T₁, … } ]


Dhall union literals store the specified alternative followed by the alternative
types encoded as CBOR map:


    encode(t₀) = t₁   encode(T₀) = T₁   …
    ──────────────────────────────────────────────────────────────────────
    encode(< x = t₀ | y : T₀ | … >) = [ 12, "x", t₁, { "y" = T₁, … } ]


Also in these cases the fields of the map should be sorted before the conversion.


The (now-removed) `constructors` keyword used to be encoded using a leading
13:


    encode(u₀) = u₁
    ───────────────────────────────────────  ; OBSOLETE judgment
    encode(constructors u₀) = [ 13, u₁]


Avoid reusing the number 13 as long as possible until we run out of numbers less
than 24, mainly to avoid old encoded expressions containing the `constructors`
keyword from being decoded as a newer type of expression.

### `Bool`

Encode Boolean literals using CBOR's built-in support for Boolean values:


    ───────────────────────
    encode(True) = True


    ─────────────────────────
    encode(False) = False


`if` expressions are encoded with a tag:


    encode(t₀) = t₁   encode(l₀) = l₁   encode(r₀) = r₁
    ───────────────────────────────────────────────────────────────
    encode(if t₀ then l₀ else r₀) = [ 14, t₁, l₁, r₁ ]


### `Natural`

Encode `Natural` literals using the smallest available numeric representation:


    ─────────────────────────  ; n < 2^64
    encode(n) = [ 15, n ]


    ──────────────────────────  ; 2^64 <= nn
    encode(n) = [ 15, nn ]


### `Integer`

Encode `Integer` literals using the smallest available numeric representation:


    ────────────────────────────  ; ±n < -2^64
    encode(±n) = [ 16, -nn ]


    ───────────────────────────  ; -2^64 <= ±n < 0
    encode(±n) = [ 16, -n ]


    ──────────────────────────  ; 0 <= ±n < 2^64
    encode(±n) = [ 16, n ]


    ───────────────────────────  ; 2^64 <= ±n
    encode(±n) = [ 16, nn ]


### `Double`

CBOR has 16-bit, 32-bit, and 64-bit IEEE 754 floating point representations.
The 16-bit representation is used here to encode only the following special values:


    ─────────────────────────────  ; isNaN(n.n)
    encode(n.n) = n.n_h(0x7e00)


    ─────────────────────────────  ; n.n = +Infinity
    encode(n.n) = n.n_h(0x7c00)


    ─────────────────────────────  ; n.n = -Infinity
    encode(n.n) = n.n_h(0xfc00)


    ─────────────────────────────  ; n.n = 0.0
    encode(n.n) = n.n_h(0x0000)


For the other values, encode `Double` literals using the smallest available
numeric representation, picking between 32-bit and 64-bit:


    ─────────────────────────────  ; toDouble(toSingle(n.n)) ≠ n.n AND NOT isNaN(n.n)
    encode(n.n) = n.n              ; AND n.n ≠ 0.0 AND n.n ≠ +Infinity AND n.n ≠ -Infinity


    ─────────────────────────────  ; toDouble(toSingle(n.n)) = n.n AND NOT isNaN(n.n)
    encode(n.n) = n.n_s            ; AND n.n ≠ 0.0 AND n.n ≠ +Infinity AND n.n ≠ -Infinity


In other words:
- if n.n is a NaN, encode as a half (16-bit) float with the value 0x7e00
- if n.n is 0.0, encode as a half (16-bit) float with the value 0x0000
- if n.n is +Infinity, encode as a half (16-bit) float with the value 0x7c00
- if n.n is -Infinity, encode as a half (16-bit) float with the value 0xfc00

These values ensure identical semantic hashes on different platforms.

For all other values, convert to `Single` and back to `Double` and check for equality with
the original. If they are the same, then there is no loss of precision using the smaller
representation, so that should be used.

### `Text`

Encode `Text` literals as an alternation between their text chunks and any
interpolated expressions:


    encode(b₀) = b₁   encode(d₀) = d₁   …   encode(y₀) = y₁
    ───────────────────────────────────────────────────────────────────────────────────
    encode("a${b₀}c${d}e…x${y₀}z") = [ 18, "a", b₁, "c", d₁, "e", …, "x", y₁, "z" ]

In other words: the amount of encoded elements is always an odd number, with the
odd elements being strings and the even ones being interpolated expressions.  
Note: this means that the first and the last encoded elements are always strings,
even if they are empty strings.

### Imports

Imports are encoded as a list where the first three elements are always:

* `24` - To signal that this expression is an import
* An optional integrity check
    * The integrity check is represented as `null` if absent
    * The integrity check is `[ protocol, hash ]` if present
* An optional import type (such as `as Text`)
    * The import type is `0` for when importing a Dhall expression (the default)
    * The import type is `1` for importing `as Text`

For example, if an import does not specify an integrity check or import type
then the CBOR expression begins with:

    [ 24, null, 0, … ]

After that a URL import contains the following elements:

* The scheme, which is 0 (if the scheme is http) or 1 (if the scheme is https)
* An optional custom headers specification
    * The specification is `null` if absent
* The authority
    * This includes user information and port if present
    * This does not include the preceding "//" or the following "/"
    * For example, the authority of `http://user@host:port/foo` is encoded as
      `"user@host:port"`
* Then one element per path component
    * The encoded path components do not include their separating slashes
    * For example, `/foo/bar/baz` is stored as `…, "foo", "bar", "baz", …`
* Then the file component
    * Also no slashes
* Then one element for the query component
    * If there is no query component then it is encoded as `null`
    * If there is a query component then it is stored without the `?`
    * A query component with internal `&` separators is still one element
    * For example `?foo=1&bar=true` is stored as `"foo=1&bar=true"`

The full rules are:


    ───────────────────────────────────────────────────────────────────────────────────────────────────────────────────────────────────────────────────
    encode(http://authority/path₀/path₁/…/file?query) = [ 24, null, 0, 0, null, "authority" "path₀", "path₁", …, "file", "query" ]


    ───────────────────────────────────────────────────────────────────────────────────────────────────────────────────────────
    encode(http://authority/path₀/path₁/…/file) = [ 24, null, 0, 0, null, "authority" "path₀", "path₁", …, "file", null ]



    ────────────────────────────────────────────────────────────────────────────────────────────────────────────────────────────────────────────────────
    encode(https://authority/path₀/path₁/…/file?query) = [ 24, null, 0, 1, null, "authority" "path₀", "path₁", …, "file", "query" ]


    ────────────────────────────────────────────────────────────────────────────────────────────────────────────────────────────
    encode(https://authority/path₀/path₁/…/file) = [ 24, null, 0, 1, null, "authority" "path₀", "path₁", …, "file", null ]


If you import `using headers`, then the fourth element contains the import
header:


    encode(http://authority directory file) = [ 24, x, y, 0, null, xs… ]
    encode(headers) = h
    ───────────────────────────────────────────────────────────────────────────────
    encode(http://authority directory file using headers) = [ 24, x, y, 0, h, xs… ]


    encode(https://authority directory file) = [ 24, x, y, 1, null, xs… ]
    encode(headers) = h
    ────────────────────────────────────────────────────────────────────────────────
    encode(https://authority directory file using headers) = [ 24, x, y, 1, h, xs… ]


Absolute file paths are tokenized in the same way:


    ─────────────────────────────────────────────────────────────────────────────
    encode(/path₀/path₁/…/file) = [ 24, null, 0, 2, "path₀", "path₁", …, "file" ]


Each path type is treated as another "scheme" (i.e. they are distinguished by
the third element):


    ──────────────────────────────────────────────────────────────────────────────
    encode(./path₀/path₁/…/file) = [ 24, null, 0, 3, "path₀", "path₁", …, "file" ]


    ───────────────────────────────────────────────────────────────────────────────
    encode(../path₀/path₁/…/file) = [ 24, null, 0, 4, "path₀", "path₁", …, "file" ]


    ──────────────────────────────────────────────────────────────────────────────
    encode(~/path₀/path₁/…/file) = [ 24, null, 0, 5, "path₀", "path₁", …, "file" ]


Environment variables are also treated as another scheme:


    ───────────────────────────────────────
    encode(env:x) = [ 24, null, 0, 6, "x" ]


The `missing` keyword is also treated as another import type:


    ────────────────────────────────────
    encode(missing) = [ 24, null, 0, 7 ]


If an import has an integrity check, store that in the second element as a list
of two elements containing the protocol name and the hash (as the original
base16-encoded string):


    encode(import) = [ 24, null, x, xs… ]
    ─────────────────────────────────────────────────────────────────────────────
    encode(import sha256:base16Hash) = [ 24, [ "sha256", "base16Hash" ], x, xs… ]



If you import `as Text`, then the third element encoding the import type is `1`
instead of `0`:


    encode(import) = [ 24, x, 0, xs… ]
    ──────────────────────────────────────────
    encode(import as Text) = [ 24, x, 1, xs… ]


### `let` expressions

`let` expressions use three list elements per binding and also use a `null` to
represent the absence of a type annotation:

    encode(A₀) = A₁   encode(a₀) = a₁   encode(b₀) = b₁   ...   encode(z₀) = z₁
    ──────────────────────────────────────────────────────────────────────────────────────────
    encode(let x : A₀ = a₀ let y = b₀ ... in z₀) = [ 25, "x", A₁, a₁, "y", null, b₁, ..., z₁ ]


### Type annotations


    encode(t₀) = t₁   encode(T₀) = T₁
    ─────────────────────────────────────────
    encode(t₀ : T₀) = [ 26, t₁, T₁ ]


## Decoding judgment


You can decode an untagged Dhall expression using the following judgment:

    decode(cbor) = dhall

... where:

* `cbor` (the output) is a CBOR expression
* `dhall` (the input) is a Dhall expression

### Built-in constants

A naked CBOR string could have been produced by encoding either a built-in
identifier or a variable.  First, attempt to decode the string as a built-in
identifier if it matches any of the following strings:


    ───────────────────────────────────────────
    decode("Natural/build") = Natural/build


    ─────────────────────────────────────────
    decode("Natural/fold") = Natural/fold


    ─────────────────────────────────────────────
    decode("Natural/isZero") = Natural/isZero


    ─────────────────────────────────────────
    decode("Natural/even") = Natural/even


    ───────────────────────────────────────
    decode("Natural/odd") = Natural/odd


    ───────────────────────────────────────────────────
    decode("Natural/toInteger") = Natural/toInteger


    ─────────────────────────────────────────
    decode("Natural/show") = Natural/show


    ─────────────────────────────────────────────────
    decode("Integer/toDouble") = Integer/toDouble


    ─────────────────────────────────────────
    decode("Integer/show") = Integer/show


    ───────────────────────────────────────
    decode("Double/show") = Double/show


    ─────────────────────────────────────
    decode("List/build") = List/build


    ───────────────────────────────────
    decode("List/fold") = List/fold


    ───────────────────────────────────────
    decode("List/length") = List/length


    ───────────────────────────────────
    decode("List/head") = List/head


    ───────────────────────────────────
    decode("List/last") = List/last


    ─────────────────────────────────────────
    decode("List/indexed") = List/indexed


    ─────────────────────────────────────────
    decode("List/reverse") = List/reverse


    ───────────────────────────────────────────
    decode("Optional/fold") = Optional/fold


    ─────────────────────────────────────────────
    decode("Optional/build") = Optional/build


    ───────────────────────────────
    decode("Text/show") = Text/show


    ─────────────────────────
    decode("Bool") = Bool


    ─────────────────────────────────
    decode("Optional") = Optional


    ─────────────────────────
    decode("None") = None


    ───────────────────────────────
    decode("Natural") = Natural


    ───────────────────────────────
    decode("Integer") = Integer


    ─────────────────────────────
    decode("Double") = Double


    ─────────────────────────
    decode("Text") = Text


    ─────────────────────────
    decode("List") = List


    ─────────────────────────
    decode("Type") = Type


    ─────────────────────────
    decode("Kind") = Kind


    ─────────────────────────
    decode("Sort") = Sort


Otherwise, decode the CBOR string as an ordinary variable as outlined in the
next section.

### Variables

Decode a naked CBOR string to a variable with an index of 0 if the string does
not match a built-in identifier:


    ─────────────────────  ; x ∉ reservedIdentifiers, x ≠ "_"
    decode("x") = x@0


A decoder MUST reject a variable named "_", which MUST instead be represented
by its integer index according to the following decoding rules.

Only variables named `_` encode to a naked CBOR integer, so decoding turns a
naked CBOR integer back into a variable named `_`:


    ───────────────────
    decode(n) = _@n


    ────────────────────
    decode(nn) = _@n


A decoder MUST accept an integer that is not encoded using the most compact
representation.  For example, a naked unsiged bignum storing `0` is valid, even
though the `0` could have been stored in a single byte as as a compact unsigned
integer instead.

A CBOR array beginning with a string indicates a variable.  The array should
only have two elements, the first of which is a string and the second of which
is the variable index, which can be either a compact integer or a bignum:


    ────────────────────────────
    decode([ "x", n ]) = x@n


    ─────────────────────────────
    decode([ "x", nn ]) = x@n


As before, the encoded integer need not be stored in the most compact
representation.

### Function application

Decode a CBOR array beginning with `0` as function application, where the second
element is the function and the remaining elements are the function arguments:


    decode(f₁) = f₀   decode(a₁) = a₀   decode(b₁) = b₀   …
    ───────────────────────────────────────────────────────────────────
    decode([ 0, f₁, a₁, b₁, … ]) = f₀ a₀ b₀ …


A decoder MUST require at least 1 function argument.  In other words, a decode
MUST reject a CBOR array of of the form `[ 0, f₁ ]`.

### Functions

Decode a CBOR array beginning with a `1` as a λ-expression.  If the array has
three elements then the bound variable is named `_`:


    decode(A₁) = A₀   decode(b₁) = b₀
    ──────────────────────────────────────────
    decode([ 1, A₁, b₁ ]) = λ(_ : A₀) → b₀


... otherwise if the array has four elements then the name of the bound variable
is included in the array:


    decode(A₁) = A₀   decode(b₁) = b₀
    ───────────────────────────────────────────────  ; x ≠ "_"
    decode([ 1, "x", A₁, b₁ ]) = λ(x : A₀) → b₀


A decoder MUST reject the latter form if the bound variable is named `_`

Decode a CBOR array beginning with a `2` as a ∀-expression.  If the array has
three elements then the bound variable is named `_`:


    decode(A₁) = A₀   decode(B₁) = B₀
    ──────────────────────────────────────────
    decode([ 2, A₁, B₁ ]) = ∀(_ : A₀) → B₀


... otherwise if the array has four elements then the name of the bound variable
is included in the array:


    decode(A₁) = A₀   decode(B₁) = B₀
    ───────────────────────────────────────────────  ; x ≠ "_"
    decode([ 2, "x", A₁, B₁ ]) = ∀(x : A₀) → B₀


A decoder MUST reject the latter form if the bound variable is named `_`

### Operators

Decode a CBOR array beginning with a `3` as an operator expression:


    decode(l₁) = l₀   decode(r₁) = r₀
    ─────────────────────────────────────────
    decode([ 3, 0, l₁, r₁ ]) = l₀ || r₀


    decode(l₁) = l₀   decode(r₁) = r₀
    ─────────────────────────────────────────
    decode([ 3, 1, l₁, r₁ ]) = l₀ && r₀


    decode(l₁) = l₀   decode(r₁) = r₀
    ─────────────────────────────────────────
    decode([ 3, 2, l₁, r₁ ]) = l₀ == r₀


    decode(l₁) = l₀   decode(r₁) = r₀
    ─────────────────────────────────────────
    decode([ 3, 3, l₁, r₁ ]) = l₀ != r₀


    decode(l₁) = l₀   decode(r₁) = r₀
    ─────────────────────────────────────────
    decode([ 3, 4, l₁, r₁ ]) = l₀ + r₀


    decode(l₁) = l₀   decode(r₁) = r₀
    ─────────────────────────────────────────
    decode([ 3, 5, l₁, r₁ ]) = l₀ * r₀


    decode(l₁) = l₀   decode(r₁) = r₀
    ─────────────────────────────────────────
    decode([ 3, 6, l₁, r₁ ]) = l₀ ++ r₀


    decode(l₁) = l₀   decode(r₁) = r₀
    ─────────────────────────────────────────
    decode([ 3, 7, l₁, r₁ ]) = l₀ # r₀


    decode(l₁) = l₀   decode(r₁) = r₀
    ─────────────────────────────────────────
    decode([ 3, 8, l₁, r₁ ]) = l₀ ∧ r₀


    decode(l₁) = l₀   decode(r₁) = r₀
    ─────────────────────────────────────────
    decode([ 3, 9, l₁, r₁ ]) = l₀ ⫽ r₀


    decode(l₁) = l₀   decode(r₁) = r₀
    ─────────────────────────────────────────
    decode([ 3, 10, l₁, r₁ ]) = l₀ ⩓ r₀


    decode(l₁) = l₀   decode(r₁) = r₀
    ─────────────────────────────────────────
    decode([ 3, 11, l₁, r₁ ]) = l₀ ? r₀


### `List`

Decode a CBOR array beginning with a `4` as a `List` literal

If the list is empty, then the type MUST be non-`null`:


    decode(T₁) = T₀
    ────────────────────────────────────
    decode([ 4, T₁ ]) = [] : List T₀


If the list is non-empty then the type MUST be `null`:


    decode(a₁) = a₀   decode(b₁) = b₀
    ──────────────────────────────────────────────────
    decode([ 4, null, a₁, b₁, … ]) = [ a₀, b₀, … ]


### `Optional`

Decode a CBOR array beginning with a `5` as an `Optional` literal


    decode(T₁) = T₀
    ────────────────────────────────────────
    decode([ 5, T₁ ]) = [] : Optional T₀


    decode(t₁) = t₀   decode(T₁) = T₀
    ────────────────────────────────────────────────
    decode([ 5, T₁, t₁ ]) = [ t₀ ] : Optional T₀


    decode(t₁) = t₀
    ─────────────────────────────────────
    decode([ 5, null, t₁ ]) = Some t₀


### `merge` expressions

Decode a CBOR array beginning with a `6` as a `merge` expression:


    decode(t₁) = t₀   decode(u₁) = u₀
    ─────────────────────────────────────────
    decode([ 6, t₁, u₁ ]) = merge t₀ u₀


    decode(t₁) = t₀   decode(u₁) = u₀   decode(T₁) = T₀
    ───────────────────────────────────────────────────────────────
    decode([ 6, t₁, u₁, T₁ ]) = merge t₀ u₀ : T₀


### Records

Decode a CBOR array beginning with a `7` as a record type:


    decode(T₁) = T₀   …
    ──────────────────────────────────────────────────
    decode([ 7, { "x" = T₁, … } ]) = { x : T₀, … }


Decode a CBOR array beginning with a `8` as a record literal:


    decode(t₁) = t₀   …
    ──────────────────────────────────────────────────
    decode([ 8, { "x" = t₁, … } ]) = { x = t₀, … }


Decode a CBOR array beginning with a `9` as a field access:


    decode(t₁) = t₀   …
    ─────────────────────────────────
    decode([ 9, t₁, "x" ]) = t₀.x


Decode a CBOR array beginning with a `10` as a record projection:


    decode(t₁) = t₀   …
    ────────────────────────────────────────────────────
    decode([ 10, t₁, "x", "y", … ]) = t₀.{ x, y, … }


A decoder MUST NOT attempt to enforce uniqueness of keys.  That is the
responsibility of the type-checking phase.

### Unions

Decode a CBOR array beginning with a `11` as a union type:


    decode(T₁) = T₀   …
    ────────────────────────────────────────────────────
    decode([ 11, { "x" = T₁, … } ]) = < x : T₀ | … >


Decode a CBOR array beginning with a `12` as a union literal:


    decode(t₁) = t₀   decode(T₁) = T₀   …
    ──────────────────────────────────────────────────────────────────────
    decode([ 12, "x", t₁, { "y" = T₁, … } ]) = < x = t₀ | y : T₀ | … >


A decoder MUST NOT attempt to enforce uniqueness of keys.  That is the
responsibility of the type-checking phase.

### `Bool`

Decode CBOR boolean values to Dhall boolean values:


    ───────────────────────
    decode(True) = True


    ─────────────────────────
    decode(False) = False


Decode a CBOR array beginning with a `14` as an `if` expression:


    decode(t₁) = t₀   decode(l₁) = l₀   decode(r₁) = r₀
    ───────────────────────────────────────────────────────────────
    decode([ 14, t₁, l₁, r₁ ]) = if t₀ then l₀ else r₀


### `Natural`

Decode a CBOR array beginning with a `15` as a `Natural` literal:


    ─────────────────────────
    decode([ 15, n ]) = n


    ──────────────────────────
    decode([ 15, nn ]) = n


A decoder MUST accept an integer that is not encoded using the most compact
representation.

### `Integer`

Decode a CBOR array beginning with a `16` as an `Integer` literal:


    ────────────────────────────
    decode([ 16, -nn ]) = ±n


    ───────────────────────────
    decode([ 16, -n ]) = ±n


    ──────────────────────────
    decode([ 16, n ]) = ±n


    ───────────────────────────
    decode([ 16, nn ]) = ±n


A decoder MUST accept an integer that is not encoded using the most compact
representation.

### `Double`

Decode a CBOR double, single, or half and convert to a `Double` literal:


    ─────────────────────────────
    decode(n.n) = n.n


    ─────────────────────────────
    decode(n.n_s) = n.n


    ─────────────────────────────
    decode(n.n_h) = n.n


### `Text`

Decode a CBOR array beginning with a `18` as a `Text` literal:


    decode(b₁) = b₀   decode(d₁) = d₀   …   decode(y₁) = y₀
    ───────────────────────────────────────────────────────────────────────────────────
    decode([ 18, "a", b₁, "c", d₁, "e", …, "x", y₁, "z" ]) = "a${b₀}c${d}e…x${y₀}z"


### Imports

Decode a CBOR array beginning with a `24` as an import

The decoding rules are the exact opposite of the encoding rules:


    ─────────────────────────────────────────────────────────────────────────────────────────────────────────────────────────────────────────────
<<<<<<< HEAD
    decode([ 24, null, 0, 0, "authority" "path₀", "path₁", …, "file", "query" ]) = http://authority/path₀/path₁/…/file?query


    ─────────────────────────────────────────────────────────────────────────────────────────────────────────────────────
    decode([ 24, null, 0, 0, "authority" "path₀", "path₁", …, "file", null ]) = http://authority/path₀/path₁/…/file



    ──────────────────────────────────────────────────────────────────────────────────────────────────────────────────────────────────────────────
    decode([ 24, null, 0, 1, "authority" "path₀", "path₁", …, "file", "query" ]) = https://authority/path₀/path₁/…/file?query


    ──────────────────────────────────────────────────────────────────────────────────────────────────────────────────────
    decode([ 24, null, 0, 1, "authority" "path₀", "path₁", …, "file", null ]) = https://authority/path₀/path₁/…/file
=======
    decode([ 24, null, 0, 0, null, "authority" "path₀", "path₁", …, "file", "query", "fragment" ]) = http://authority/path₀/path₁/…/file?query#fragment


    ─────────────────────────────────────────────────────────────────────────────────────────────────────────────────────
    decode([ 24, null, 0, 0, null, "authority" "path₀", "path₁", …, "file", null, null ]) = http://authority/path₀/path₁/…/file



    ──────────────────────────────────────────────────────────────────────────────────────────────────────────────────────────────────────────────
    decode([ 24, null, 0, 1, null, "authority" "path₀", "path₁", …, "file", "query", "fragment" ]) = https://authority/path₀/path₁/…/file?query#fragment


    ──────────────────────────────────────────────────────────────────────────────────────────────────────────────────────
    decode([ 24, null, 0, 1, null, "authority" "path₀", "path₁", …, "file", null, null ]) = https://authority/path₀/path₁/…/file
>>>>>>> b583925f


    ─────────────────────────────────────────────────────────────────────────────
    decode([ 24, null, 0, 2, "path₀", "path₁", …, "file" ]) = /path₀/path₁/…/file


    ──────────────────────────────────────────────────────────────────────────────
    decode([ 24, null, 0, 3, "path₀", "path₁", …, "file" ]) = ./path₀/path₁/…/file


    ───────────────────────────────────────────────────────────────────────────────
    decode([ 24, null, 0, 4, "path₀", "path₁", …, "file" ]) = ../path₀/path₁/…/file


    ──────────────────────────────────────────────────────────────────────────────
    decode([ 24, null, 0, 5, "path₀", "path₁", …, "file" ]) = ~/path₀/path₁/…/file


    ───────────────────────────────────────
    decode([ 24, null, 0, 6, "x" ]) = env:x


    ────────────────────────────────────
    decode([ 24, null, 0, 7 ]) = missing


    decode([ 24, x, 0, xs… ]) = import
    ──────────────────────────────────────────
    decode([ 24, x, 1, xs… ]) = import as Text


    decode([ 24, null, x, xs… ]) = import
    ─────────────────────────────────────────────────────────────────────────────
    decode([ 24, [ "sha256", "base16Hash" ], x, xs… ]) = import sha256:base16Hash


    decode(headers₀) = headers₁
    decode([ 24, x, y, 0, null, xs… ]) = http://authority directory file
    ─────────────────────────────────────────────────────────────────────────────────────
    decode([ 24, x, y, 0, headers₀, xs… ]) = http://authority directory file using headers₁


    decode(headers₀) = headers₁
    decode([ 24, x, y, 1, null, xs… ]) = https://authority directory file
    ──────────────────────────────────────────────────────────────────────────────────────
    decode([ 24, x, y, 1, headers₀, xs… ]) = https://authority directory file using headers₁


### `let` expressions

Decode a CBOR array beginning with a `25` as a `let` expression:


    decode(A₁) = A₀   decode(a₁) = a₀   decode(b₁) = b₀   ...   decode(z₁) = z₀
    ──────────────────────────────────────────────────────────────────────────────────────────
    decode([ 25, "x", A₁, a₁, "y", null, b₁, ..., z₁ ]) = let x : A₀ = a₀ let y = b₀ ... in z₀


### Type annotations


    decode(t₁) = t₀   decode(T₁) = T₀
    ─────────────────────────────────────────
    decode([ 26, t₁, T₁ ]) = t₀ : T₀<|MERGE_RESOLUTION|>--- conflicted
+++ resolved
@@ -1335,37 +1335,19 @@
 
 
     ─────────────────────────────────────────────────────────────────────────────────────────────────────────────────────────────────────────────
-<<<<<<< HEAD
-    decode([ 24, null, 0, 0, "authority" "path₀", "path₁", …, "file", "query" ]) = http://authority/path₀/path₁/…/file?query
+    decode([ 24, null, 0, 0, null, "authority" "path₀", "path₁", …, "file", "query" ]) = http://authority/path₀/path₁/…/file?query
 
 
     ─────────────────────────────────────────────────────────────────────────────────────────────────────────────────────
-    decode([ 24, null, 0, 0, "authority" "path₀", "path₁", …, "file", null ]) = http://authority/path₀/path₁/…/file
-
+    decode([ 24, null, 0, 0, null, "authority" "path₀", "path₁", …, "file", null ]) = http://authority/path₀/path₁/…/file
 
 
     ──────────────────────────────────────────────────────────────────────────────────────────────────────────────────────────────────────────────
-    decode([ 24, null, 0, 1, "authority" "path₀", "path₁", …, "file", "query" ]) = https://authority/path₀/path₁/…/file?query
+    decode([ 24, null, 0, 1, null, "authority" "path₀", "path₁", …, "file", "query" ]) = https://authority/path₀/path₁/…/file?query
 
 
     ──────────────────────────────────────────────────────────────────────────────────────────────────────────────────────
-    decode([ 24, null, 0, 1, "authority" "path₀", "path₁", …, "file", null ]) = https://authority/path₀/path₁/…/file
-=======
-    decode([ 24, null, 0, 0, null, "authority" "path₀", "path₁", …, "file", "query", "fragment" ]) = http://authority/path₀/path₁/…/file?query#fragment
-
-
-    ─────────────────────────────────────────────────────────────────────────────────────────────────────────────────────
-    decode([ 24, null, 0, 0, null, "authority" "path₀", "path₁", …, "file", null, null ]) = http://authority/path₀/path₁/…/file
-
-
-
-    ──────────────────────────────────────────────────────────────────────────────────────────────────────────────────────────────────────────────
-    decode([ 24, null, 0, 1, null, "authority" "path₀", "path₁", …, "file", "query", "fragment" ]) = https://authority/path₀/path₁/…/file?query#fragment
-
-
-    ──────────────────────────────────────────────────────────────────────────────────────────────────────────────────────
-    decode([ 24, null, 0, 1, null, "authority" "path₀", "path₁", …, "file", null, null ]) = https://authority/path₀/path₁/…/file
->>>>>>> b583925f
+    decode([ 24, null, 0, 1, null, "authority" "path₀", "path₁", …, "file", null ]) = https://authority/path₀/path₁/…/file
 
 
     ─────────────────────────────────────────────────────────────────────────────
