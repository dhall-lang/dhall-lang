--- conflicted
+++ resolved
@@ -205,12 +205,7 @@
 
 double-literal = [ "-" ] 1*DIGIT ( "." 1*DIGIT [ exponent ] / exponent)
 
-<<<<<<< HEAD
-integer-literal = [ "-" ] 1*digit whitespace
-=======
-; TODO: Perhaps this should require a non-zero starting digit
 integer-literal = [ "-" ] 1*DIGIT whitespace
->>>>>>> c776ed97
 
 natural-literal = "+" integer-literal whitespace
 
