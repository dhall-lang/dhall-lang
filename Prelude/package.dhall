{ Bool =
      ./Bool/package.dhall sha256:7ee950e7c2142be5923f76d00263e536b71d96cb9c190d7743c1679501ddeb0a
    ? ./Bool/package.dhall
, Double =
      ./Double/package.dhall sha256:b8d20ab3216083622ae371fb42a6732bc67bb2d66e84989c8ddba7556a336cf7
    ? ./Double/package.dhall
, Function =
      ./Function/package.dhall sha256:6d17cf0fd4fabe1737fb117f87c04b8ff82b299915a5b673c0a543b134b8fffe
    ? ./Function/package.dhall
, Integer =
      ./Integer/package.dhall sha256:d1a572ca3a764781496847e4921d7d9a881c18ffcfac6ae28d0e5299066938a0
    ? ./Integer/package.dhall
, List =
<<<<<<< HEAD
      ./List/package.dhall sha256:647f15d6eddd104e54fff16d7acbbe17a9d686e2cfeddff894ad72ee8063f9f2
=======
      ./List/package.dhall sha256:dea530eb76d4fca09a5457d4b6a59ad32b5c710ee1d7043984fc1e23b1b79ec9
>>>>>>> 2e171589
    ? ./List/package.dhall
, Location =
      ./Location/package.dhall sha256:0eb4e4a60814018009c720f6820aaa13cf9491eb1b09afb7b832039c6ee4d470
    ? ./Location/package.dhall
, Map =
      ./Map/package.dhall sha256:598e9c76103b2686fbbda6cc30078f9e60dd846d9eaf155d0149cf0ae06c21c5
    ? ./Map/package.dhall
, Monoid =
      ./Monoid sha256:26fafa098600ef7a54ef9dba5ada416bbbdd21df1af306c052420c61553ad4af
    ? ./Monoid
, Natural =
      ./Natural/package.dhall sha256:ee9ed2b28a417ed4e9a0c284801b928bf91b3fbdc1a68616347678c1821f1ddf
    ? ./Natural/package.dhall
, Optional =
      ./Optional/package.dhall sha256:4324b2bf84ded40f67485f14355e4cb7b237a8f173e713c791ec44cebebc552c
    ? ./Optional/package.dhall
, JSON =
      ./JSON/package.dhall sha256:1b02c5ff4710f90ee3f8dc1a2565f1b52b45e5317e2df4775307e2ba0cadcf21
    ? ./JSON/package.dhall
, Text =
      ./Text/package.dhall sha256:819a967038fbf6f28cc289fa2651e42835f70b326210c86e51acf48f46f913d8
    ? ./Text/package.dhall
, XML =
      ./XML/package.dhall sha256:137e7b106b2e9743970e5d37b21a165f2e40f56ab593a4dd10605c9acd686fc6
    ? ./XML/package.dhall
}<|MERGE_RESOLUTION|>--- conflicted
+++ resolved
@@ -11,11 +11,7 @@
       ./Integer/package.dhall sha256:d1a572ca3a764781496847e4921d7d9a881c18ffcfac6ae28d0e5299066938a0
     ? ./Integer/package.dhall
 , List =
-<<<<<<< HEAD
-      ./List/package.dhall sha256:647f15d6eddd104e54fff16d7acbbe17a9d686e2cfeddff894ad72ee8063f9f2
-=======
-      ./List/package.dhall sha256:dea530eb76d4fca09a5457d4b6a59ad32b5c710ee1d7043984fc1e23b1b79ec9
->>>>>>> 2e171589
+      ./List/package.dhall sha256:10b6d87a09a77bfc1fdef554b7e62abb1b1f0a9267776d834f598ab240ef526c
     ? ./List/package.dhall
 , Location =
       ./Location/package.dhall sha256:0eb4e4a60814018009c720f6820aaa13cf9491eb1b09afb7b832039c6ee4d470
