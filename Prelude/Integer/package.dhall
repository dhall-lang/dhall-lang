--- conflicted
+++ resolved
@@ -38,10 +38,6 @@
       ./toDouble sha256:77bc5d635dc4d952f37cc96f2a681d5ac503b4e8b21fc00055b1946adb5beda7
     ? ./toDouble
 , toNatural =
-<<<<<<< HEAD
       ./toNatural sha256:4d128730d74e7f832e53873cb5204aa91b79758be5ce4e1aa991fe1951304a0e
-=======
-      ./toNatural sha256:869fabaa02cf5a59838a939bc6060814c966d023a0a1c48a3f7e56502d92d9b1
->>>>>>> 510e3e70
     ? ./toNatural
 }